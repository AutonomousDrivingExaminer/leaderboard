--- conflicted
+++ resolved
@@ -574,20 +574,11 @@
 
             self.save_entry_status('Invalid')
 
-<<<<<<< HEAD
-        save_dict(self._endpoint, self._results.to_json())
+        self.write_statistics()
 
     def write_statistics(self):
         """
         Writes the results into the endpoint. Meant to be used only for partial evaluations,
         use 'validate_and_write_statistics' for the final one as it only validates the data.
-=======
-        self.write_statistics()
-
-    def write_statistics(self):
-        """
-        Saves the statistics into the endpoint. Used to save results mid simulation,
-        for the final results, use 'instead of 'validate_and_write_statistics' instead.
->>>>>>> 5eed5946
         """
         save_dict(self._endpoint, self._results.to_json())